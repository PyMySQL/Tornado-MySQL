[tox]
<<<<<<< HEAD
envlist = py27,py33,py34,pypy
=======
envlist = py26,py27,py33,py34,pypy,pypy3
>>>>>>> 82e9ae90

[testenv]
commands = ./runtests.py
deps =
    tornado<|MERGE_RESOLUTION|>--- conflicted
+++ resolved
@@ -1,9 +1,5 @@
 [tox]
-<<<<<<< HEAD
-envlist = py27,py33,py34,pypy
-=======
-envlist = py26,py27,py33,py34,pypy,pypy3
->>>>>>> 82e9ae90
+envlist = py27,py33,py34,pypy,pypy3
 
 [testenv]
 commands = ./runtests.py
