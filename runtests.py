--- conflicted
+++ resolved
@@ -23,9 +23,4 @@
                 print("referrer:", ref)
             print('---')
 
-<<<<<<< HEAD
-unittest.main(tornado_mysql.tests)
-=======
-import pymysql.tests
-unittest.main(pymysql.tests, verbosity=2)
->>>>>>> 82e9ae90
+unittest.main(tornado_mysql.tests, verbosity=2)