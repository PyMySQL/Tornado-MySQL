--- conflicted
+++ resolved
@@ -631,11 +631,7 @@
                                       self.escape(self.autocommit_mode))
             self.read_packet()
         except Exception:
-<<<<<<< HEAD
             exc, value = sys.exc_info()[:2]
-=======
-            exc,value,tb = sys.exc_info()
->>>>>>> f7eeaf36
             self.errorhandler(None, exc, self.autocommit_mode)
 
     def commit(self):
@@ -644,11 +640,7 @@
             self._execute_command(COM_QUERY, "COMMIT")
             self.read_packet()
         except Exception:
-<<<<<<< HEAD
             exc, value = sys.exc_info()[:2]
-=======
-            exc,value,tb = sys.exc_info()
->>>>>>> f7eeaf36
             self.errorhandler(None, exc, value)
 
     def rollback(self):
@@ -657,11 +649,7 @@
             self._execute_command(COM_QUERY, "ROLLBACK")
             self.read_packet()
         except Exception:
-<<<<<<< HEAD
             exc, value = sys.exc_info()[:2]
-=======
-            exc,value,tb = sys.exc_info()
->>>>>>> f7eeaf36
             self.errorhandler(None, exc, value)
 
     def escape(self, obj):
@@ -709,11 +697,7 @@
         try:
             self._execute_command(COM_PROCESS_KILL, arg)
         except Exception:
-<<<<<<< HEAD
             exc, value = sys.exc_info()[:2]
-=======
-            exc,value,tb = sys.exc_info()
->>>>>>> f7eeaf36
             self.errorhandler(None, exc, value)
             return
         pkt = self.read_packet()
@@ -742,11 +726,7 @@
                 self.read_packet()
                 self.charset = charset
         except Exception:
-<<<<<<< HEAD
             exc, value = sys.exc_info()[:2]
-=======
-            exc,value,tb = sys.exc_info()
->>>>>>> f7eeaf36
             self.errorhandler(None, exc, value)
 
     def _connect(self):
